--- conflicted
+++ resolved
@@ -34,173 +34,6 @@
 parser.add_argument("--num_epochs", "-e", default=100, type=int, help="number of epochs")
 parser.add_argument("--sampling_ratio", "-q", default=0.01, type=float, help="subsampling ratio for DP-SGD")
 parser.add_argument("--num_synthetic", default=1000, type=int, help="amount of synthetic data to generate")
-<<<<<<< HEAD
-parser.add_argument("--drop_na", default=1, type=int, help="remove missing values from data (yes=1)")
-parser.add_argument("--preprocess", default=1, type=int, help="whether to use automatic prerocessing or not")
-parser.add_argument("--clipping_threshold", default=1., type=float, help="clipping threshold")
-
-args = parser.parse_args()
-print(args)
-
-class ParsingError(Exception):
-	pass
-
-def main():
-	onp.random.seed(args.seed)
-
-	# read data
-	df = pd.read_csv(args.data_path)
-
-	# check whether we parse model from txt or whether we have a numpyro module
-	try:
-		try:
-			spec = importlib.util.spec_from_file_location("model_module", args.model_path)
-			model_module = importlib.util.module_from_spec(spec)
-			spec.loader.exec_module(model_module)
-		except Exception as e:
-			raise ParsingError from e
-
-		model = model_module.model
-		model_args_map = model_module.model_args_map
-		feature_names = model_module.features
-
-		features = automodel.parse_model_fn(model, feature_names)
-
-		train_df = df[feature_names]
-		if args.drop_na:
-			train_df = train_df.dropna()
-
-		# data preprocessing: determines number of categories for Categorical
-		#	distribution and maps categorical values in the data to ints
-		if args.preprocess:
-			for feature in features:
-				train_df = feature.preprocess_data(train_df)
-		else:
-			if hasattr(model_module, "feature_maps"):
-				feature_maps = model_module.feature_maps
-			else: 
-				feature_maps = {name : {value : iterator for iterator, value in \
-					enumerate(onp.unique(train_df[name].dropna()))} \
-					for name in train_df.columns if (train_df[name].dtype=='O' or train_df[name].dtype=='int')}
-					#for name in train_df.columns if train_df[name].dtype=='O'}
-			for name in feature_maps.keys():
-				train_df[name] = train_df[name].map(feature_maps[name])
-
-	except ParsingError:
-		print("Parsing model from txt file (was unable to read it python module containing numpyro code)")
-		k = args.k
-		# read model file
-		model_handle = open(args.model_path, 'r')
-		model_str = "".join(model_handle.readlines())
-		model_handle.close()
-		features = automodel.parse_model(model_str)
-		feature_names = [feature.name for feature in features]
-
-		# pick features from data according to model file
-		train_df = df[feature_names]
-		if args.drop_na:
-			train_df = train_df.dropna()
-
-		# NOTE add missing values to features
-		for feature in features:
-			if onp.any(train_df[feature.name].isna()):
-				feature._missing_values = True
-		
-
-		# TODO normalize?
-
-		# data preprocessing: determines number of categories for Categorical
-		#	distribution and maps categorical values in the data to ints
-		for feature in features:
-			train_df = feature.preprocess_data(train_df)
-
-		# build model
-		model = automodel.make_model(features, k)
-		model_args_map = automodel.model_args_map
-	except Exception as e:
-		print("#### FAILED TO PARSE THE MODEL SPECIFICATION ####")
-		print("Here's the technical error description:")
-		print(e.trace)
-		print("Aborting...")
-		exit(3)
-
-	# build variational guide for optimization
-	guide = AutoDiagonalNormal(make_observed_model(model, model_args_map))
-
-	# pick features from data according to model file
-	num_data = train_df.shape[0]
-	print("After removing missing values, the data has {} entries with {} features".format(*train_df.shape))
-
-	# compute DP values
-	target_delta = 1. / num_data
-	num_compositions = int(args.num_epochs / args.sampling_ratio)
-	dp_sigma, epsilon, _ = approximate_sigma_remove_relation(
-		args.epsilon, target_delta, args.sampling_ratio, num_compositions
-	)
-	batch_size = q_to_batch_size(args.sampling_ratio, num_data)
-	sigma_per_sample = dp_sigma / q_to_batch_size(args.sampling_ratio, num_data)
-	print("Will apply noise with variance {:.2f} (~ {:.2f} per element in batch) to achieve privacy epsilon "\
-		"of {:.3f} (for delta {:.2e}) ".format(dp_sigma, sigma_per_sample, epsilon, target_delta))
-
-	# TODO: warn for high noise? but when is it too high? what is a good heuristic?
-
-	# learn posterior distributions
-	try:
-		posterior_params = train_model(
-			 jax.random.PRNGKey(args.seed),
-			 model, automodel.model_args_map, guide, None,
-			 train_df.to_numpy(),
-			 batch_size=int(args.sampling_ratio*len(train_df)),
-			 num_epochs=args.num_epochs,
-			 dp_scale=dp_sigma,
-			 clipping_threshold=args.clipping_threshold
-		)
-		## learn posterior distributions
-		#print("OI! DP IS NOT ON")
-		#print("OI! DP IS NOT ON")
-		#print("OI! DP IS NOT ON")
-		#print("OI! DP IS NOT ON")
-		#print("OI! DP IS NOT ON")
-		#posterior_params = train_model_no_dp(
-		#	jax.random.PRNGKey(args.seed),
-		#	model, automodel.model_args_map, guide, None,
-		#	train_df.to_numpy(),
-		#	batch_size=int(args.sampling_ratio*len(train_df)),
-		#	num_epochs=args.num_epochs
-		#)
-	except (InferenceException, FloatingPointError):
-		print("################################## ERROR ##################################")
-		print("!!!!! The inference procedure encountered a NaN value (not a number). !!!!!")
-		print("This means the model has major difficulties in capturing the data and is")
-		print("likely to happen when the dataset is very small and/or sparse.")
-		print("Try adapting (simplifying) the model.")
-		print("Aborting...")
-
-	# sample synthetic data from posterior predictive distribution
-	posterior_samples = sample_multi_posterior_predictive(jax.random.PRNGKey(args.seed),\
-			args.num_synthetic, model, (1,), guide, (), posterior_params)
-	syn_data = posterior_samples['x']
-
-	# save results
-	syn_df = pd.DataFrame(syn_data, columns = train_df.columns)
-
-	# postprocess: if preprocessing involved data mapping, it is mapped back here
-	#	so that the synthetic twin looks like the original data
-	if args.preprocess:
-		for feature in features:
-			syn_df = feature.postprocess_data(syn_df)
-
-	else:
-		for name, forward_map in feature_maps.items():
-			inverse_map = {value: key for key, value in forward_map.items()}
-			syn_df[name] = syn_df[name].map(inverse_map)
-
-	syn_df.to_csv("{}.csv".format(args.output_path))
-	pickle.dump(posterior_params, open("{}.p".format(args.output_path), "wb"))
-
-	# TODO
-	# illustrate
-=======
 parser.add_argument("--drop_na", default=0, type=int, help="remove missing values from data (yes=1)")
 parser.add_argument("--clipping_threshold", default=1., type=float, help="clipping threshold")
 
@@ -339,7 +172,6 @@
 
     # TODO
     # illustrate
->>>>>>> 413f7a59
 
 if __name__ == "__main__":
 		main()
