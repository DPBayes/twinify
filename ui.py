from jax.config import config
config.update("jax_enable_x64", True)

import jax.numpy as np

from dppp.modelling import sample_multi_posterior_predictive, make_observed_model
from dppp.minibatch import q_to_batch_size, batch_size_to_q
from dppp.dputil import approximate_sigma_remove_relation
from numpyro.handlers import seed
from numpyro.contrib.autoguide import AutoDiagonalNormal

import fourier_accountant

from twinify.infer import train_model, train_model_no_dp, InferenceException
import twinify.automodel as automodel

import numpy as onp

import pandas as pd

import importlib.util

import jax, argparse, pickle


parser = argparse.ArgumentParser(description='Script for creating synthetic twins under differential privacy.',\
        fromfile_prefix_chars="%")
parser.add_argument('data_path', type=str, help='path to target data')
parser.add_argument('model_path', type=str, help='path to model')
parser.add_argument("output_path", type=str, help="path to outputs (synthetic data and model)")
parser.add_argument("--epsilon", default=1., type=float, help="target privacy parameter")
parser.add_argument("--seed", default=0, type=int, help="PRNG seed used in model fitting")
parser.add_argument("--k", default=5, type=int, help="mixture components in fit")
parser.add_argument("--num_epochs", "-e", default=100, type=int, help="number of epochs")
parser.add_argument("--sampling_ratio", "-q", default=0.01, type=float, help="subsampling ratio for DP-SGD")
parser.add_argument("--num_synthetic", default=1000, type=int, help="amount of synthetic data to generate")

args = parser.parse_args()
print(args)

class ParsingError(Exception):
    pass

def main():
    onp.random.seed(args.seed)

    # read data
    df = pd.read_csv(args.data_path)

    # check whether we parse model from txt or whether we have a numpyro module
    try:
        try:
            spec = importlib.util.spec_from_file_location("model_module", args.model_path)
            model_module = importlib.util.module_from_spec(spec)
            spec.loader.exec_module(model_module)
        except Exception as e:
            raise ParsingError from e

        model = model_module.model
        model_args_map = model_module.model_args_map
        feature_names = model_module.features

        features = automodel.parse_model_fn(model, feature_names)

        train_df = df[feature_names].dropna()

        # data preprocessing: determines number of categories for Categorical
        #   distribution and maps categorical values in the data to ints
        for feature in features:
            train_df = feature.preprocess_data(train_df)

    except ParsingError:
        print("Parsing model from txt file (was unable to read it python module containing numpyro code)")
        k = args.k
        # read model file
        model_handle = open(args.model_path, 'r')
        model_str = "".join(model_handle.readlines())
        model_handle.close()
        features = automodel.parse_model(model_str)
        feature_names = [feature.name for feature in features]

        # pick features from data according to model file
        train_df = df[feature_names].dropna()

        # TODO normalize?

        # data preprocessing: determines number of categories for Categorical
        #   distribution and maps categorical values in the data to ints
        for feature in features:
            train_df = feature.preprocess_data(train_df)

        # build model
        model = automodel.make_model(features, k)
        model_args_map = automodel.model_args_map
    except Exception as e:
        print("#### FAILED TO PARSE THE MODEL SPECIFICATION ####")
        print("Here's the technical error description:")
        print(e)
        print("Aborting...")
        exit(3)

    # build variational guide for optimization
    guide = AutoDiagonalNormal(make_observed_model(model, model_args_map))

    # pick features from data according to model file
    num_data = train_df.shape[0]
    print("After removing missing values, the data has {} entries with {} features".format(*train_df.shape))

    # compute DP values
    target_delta = 1. / num_data
    num_compositions = int(args.num_epochs / args.sampling_ratio)
    dp_sigma, epsilon, _ = approximate_sigma_remove_relation(
        args.epsilon, target_delta, args.sampling_ratio, num_compositions
    )
    batch_size = q_to_batch_size(args.sampling_ratio, num_data)
    sigma_per_sample = dp_sigma / q_to_batch_size(args.sampling_ratio, num_data)
    print("Will apply noise with variance {:.2f} (~ {:.2f} per element in batch) to achieve privacy epsilon "\
        "of {:.3f} (for delta {:.2e}) ".format(dp_sigma, sigma_per_sample, epsilon, target_delta))

    # TODO: warn for high noise? but when is it too high? what is a good heuristic?

    # learn posterior distributions
    try:
        posterior_params = train_model(
            jax.random.PRNGKey(args.seed),
            model, automodel.model_args_map, guide, None,
            train_df.to_numpy(),
            batch_size=int(args.sampling_ratio*len(train_df)),
            num_epochs=args.num_epochs,
            dp_scale=dp_sigma
        )
    except (InferenceException, FloatingPointError):
        print("################################## ERROR ##################################")
        print("!!!!! The inference procedure encountered a NaN value (not a number). !!!!!")
        print("This means the model has major difficulties in capturing the data and is")
        print("likely to happen when the dataset is very small and/or sparse.")
        print("Try adapting (simplifying) the model.")
        print("Aborting...")
        exit(2)

    # sample synthetic data from posterior predictive distribution
    posterior_samples = sample_multi_posterior_predictive(jax.random.PRNGKey(args.seed + 1),\
            args.num_synthetic, model, (1,), guide, (), posterior_params)
    syn_data = posterior_samples['x']

    # save results
    syn_df = pd.DataFrame(syn_data, columns = train_df.columns)
<<<<<<< HEAD
    encoded_syn_df = syn_df.copy()
    for name, forward_map in feature_maps.items():
        inverse_map = {value: key for key, value in forward_map.items()}
        encoded_syn_df[name] = syn_df[name].map(inverse_map)
    encoded_syn_df.to_csv("{}.csv".format(args.output_path))
=======

    # postprocess: if preprocessing involved data mapping, it is mapped back here
    #   so that the synthetic twin looks like the original data
    for feature in features:
        syn_df = feature.postprocess_data(syn_df)

    syn_df.to_csv("{}.csv".format(args.output_path))
>>>>>>> 8388b01e
    pickle.dump(posterior_params, open("{}.p".format(args.output_path), "wb"))

    # TODO
    # illustrate
    from illustrate import violin, covariance_heatmap
    import matplotlib.pyplot as plt
    # Marginal violins
    violin_fig = violin(syn_df, train_df)
    plt.show()
    # Covariance matrices
    cov_fig = covariance_heatmap(syn_df, train_df)
    plt.show()

if __name__ == "__main__":
        main()

<|MERGE_RESOLUTION|>--- conflicted
+++ resolved
@@ -145,21 +145,14 @@
 
     # save results
     syn_df = pd.DataFrame(syn_data, columns = train_df.columns)
-<<<<<<< HEAD
-    encoded_syn_df = syn_df.copy()
-    for name, forward_map in feature_maps.items():
-        inverse_map = {value: key for key, value in forward_map.items()}
-        encoded_syn_df[name] = syn_df[name].map(inverse_map)
-    encoded_syn_df.to_csv("{}.csv".format(args.output_path))
-=======
 
     # postprocess: if preprocessing involved data mapping, it is mapped back here
     #   so that the synthetic twin looks like the original data
+    encoded_syn_df = syn_df.copy()
     for feature in features:
-        syn_df = feature.postprocess_data(syn_df)
+        encoded_syn_df = feature.postprocess_data(encoded_syn_df)
 
-    syn_df.to_csv("{}.csv".format(args.output_path))
->>>>>>> 8388b01e
+    encoded_syn_df.to_csv("{}.csv".format(args.output_path))
     pickle.dump(posterior_params, open("{}.p".format(args.output_path), "wb"))
 
     # TODO
