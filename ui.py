--- conflicted
+++ resolved
@@ -120,21 +120,11 @@
     # TODO: warn for high noise? but when is it too high? what is a good heuristic?
 
     # learn posterior distributions
-<<<<<<< HEAD
-    posterior_params = train_model(
-        jax.random.PRNGKey(args.seed),
-        model, automodel.model_args_map, guide, None,
-        AutoContinuousELBO(),
-        train_df.to_numpy(),
-        batch_size=int(args.sampling_ratio*len(train_df)),
-        num_epochs=args.num_epochs,
-        dp_scale=dp_sigma
-    )
-=======
     try:
         posterior_params = train_model(
             jax.random.PRNGKey(args.seed),
             model, automodel.model_args_map, guide, None,
+            AutoContinuousELBO(),
             train_df.to_numpy(),
             batch_size=int(args.sampling_ratio*len(train_df)),
             num_epochs=args.num_epochs,
@@ -148,7 +138,6 @@
         print("Try adapting (simplifying) the model.")
         print("Aborting...")
         exit(2)
->>>>>>> 8388b01e
 
     # sample synthetic data from posterior predictive distribution
     posterior_samples = sample_multi_posterior_predictive(jax.random.PRNGKey(args.seed + 1),\
