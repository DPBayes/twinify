from jax.config import config
config.update("jax_enable_x64", True)

import jax.numpy as np

from dppp.modelling import sample_multi_posterior_predictive, make_observed_model
from dppp.minibatch import q_to_batch_size, batch_size_to_q
from dppp.dputil import approximate_sigma_remove_relation
from numpyro.handlers import seed
from numpyro.contrib.autoguide import AutoDiagonalNormal

import fourier_accountant

from twinify.infer import train_model, train_model_no_dp
import twinify.automodel as automodel

import numpy as onp

import pandas as pd

import importlib.util

import jax, argparse, pickle


parser = argparse.ArgumentParser(description='Script for creating synthetic twins under differential privacy.',\
        fromfile_prefix_chars="%")
parser.add_argument('data_path', type=str, help='path to target data')
parser.add_argument('model_path', type=str, help='path to model')
parser.add_argument("output_path", type=str, help="path to outputs (synthetic data and model)")
parser.add_argument("--epsilon", default=1., type=float, help="target privacy parameter")
parser.add_argument("--seed", default=0, type=int, help="PRNG seed used in model fitting")
parser.add_argument("--k", default=5, type=int, help="mixture components in fit")
parser.add_argument("--num_epochs", "-e", default=100, type=int, help="number of epochs")
parser.add_argument("--sampling_ratio", "-q", default=0.01, type=float, help="subsampling ratio for DP-SGD")
parser.add_argument("--num_synthetic", default=1000, type=int, help="amount of synthetic data to generate")

args = parser.parse_args()
print(args)

def main():
    onp.random.seed(args.seed)

    # read data
    df = pd.read_csv(args.data_path)

<<<<<<< HEAD
    # read model file
    model_handle = open(args.model_path, 'r')
    model_str = "".join(model_handle.readlines())
    model_handle.close()
    features = automodel.parse_model(model_str)
    feature_names = [feature.name for feature in features]

    # pick features from data according to model file
    train_df = df[feature_names].dropna()
=======
    # check whether we parse model from txt or whether we have a numpyro module
    try:
        spec = importlib.util.spec_from_file_location("model_module", args.model_path)
        model_module = importlib.util.module_from_spec(spec)
        spec.loader.exec_module(model_module)
        model = model_module.model
        model_args_map = model_module.model_args_map
        features = model_module.features
        train_df = df[features].dropna()
        if hasattr(model_module, "feature_maps"):
            feature_maps = model_module.feature_maps
        else: feature_maps = {}
        for name, feature_map in feature_maps.keys():
            train_df[name] = train_df[name].map(feature_maps[name])

    except:
        print("Parsing model from txt file")
        k = args.k
        # read model file
        model_handle = open(args.model_path, 'r')
        model_str = "".join(model_handle.readlines())
        model_handle.close()
        feature_dists, feature_str_dict = automodel.parse_model(model_str, return_str_dict=True)

        # pick features from data according to model file
        train_df = df[list(feature_dists.keys())].dropna()
        # TODO normalize?

        # map features to appropriate values
        feature_maps = {}
        for name, feature_dist in feature_str_dict.items():
            if feature_dist in ["Categorical", "Bernoulli"]:
                feature_maps[name] = {val : iterator for iterator, val in enumerate(onp.unique(train_df[name]))}
                train_df[name] = train_df[name].map(feature_maps[name])


        # shape look-up
        shapes = {name : (k,) if dist!="Categorical" else (k, len(onp.unique(df[name].dropna()))) \
                for name, dist in feature_str_dict.items()}
        feature_dists_and_shapes = automodel.zip_dicts(feature_dists, shapes)

        # build model
        prior_dists = automodel.create_model_prior_dists(feature_dists_and_shapes)
        model = automodel.make_model(feature_dists_and_shapes, prior_dists, k)
        model_args_map = automodel.model_args_map

    # build variational guide for optimization
    guide = AutoDiagonalNormal(make_observed_model(model, model_args_map))

    # pick features from data according to model file
    num_data = train_df.shape[0]
>>>>>>> 609fa5b5
    print("After removing missing values, the data has {} entries with {} features".format(*train_df.shape))

    # compute DP values
    target_delta = 1. / num_data
    num_compositions = int(args.num_epochs / args.sampling_ratio)
<<<<<<< HEAD
    L = 20.
    try:
        epsilon = fourier_accountant.get_epsilon_R(
            target_delta, args.dp_sigma, args.sampling_ratio, num_compositions, L=L
        )
        print("With the chosen parameters you obtain a privacy epsilon of {:.3f} (for delta {:.2e}).".format(epsilon, target_delta))
    except ValueError:
        epsilon = np.inf
        print("With the chosen parameters the privacy epsilon exceeds {} (for delta {:.2e}).".format(L, target_delta))

    if (epsilon > 2.):
        print("!!! THIS IS BAD !!!")
        print("NOTE: As a rule of thumb, epsilon values should not exceed 2!")
        print("      You should consider increasing the privacy noise (dp_sigma parameter).")
        response = input("Do you want to proceed DESPITE NOT HAVING ADEQUATE PRIVACY GUARANTEES? (yes, no) ")
        if response.lower() != "yes":
            print("Terminating")
            exit(1)
        print("Continuing (you have been warned)...")

    # data preprocessing: determines number of categories for Categorical
    #   distribution and maps categorical values in the data to ints
    for feature in features:
        train_df = feature.preprocess_data(train_df)

    # TODO normalize?

    # build model
    model = automodel.make_model(features, k)
=======
    dp_sigma, epsilon, _ = approximate_sigma_remove_relation(
        args.epsilon, target_delta, args.sampling_ratio, num_compositions
    )
    batch_size = q_to_batch_size(args.sampling_ratio, num_data)
    sigma_per_sample = dp_sigma / q_to_batch_size(args.sampling_ratio, num_data)
    print("Will apply noise with variance {:.2f} (~ {:.2f} per element in batch) to achieve privacy epsilon "\
        "of {:.3f} (for delta {:.2e}) ".format(dp_sigma, sigma_per_sample, epsilon, target_delta))

    # TODO: warn for high noise? but when is it too high? what is a good heuristic?
>>>>>>> 609fa5b5


    # learn posterior distributions
    posterior_params = train_model(
        jax.random.PRNGKey(args.seed),
        model, automodel.model_args_map, guide, None,
        train_df.to_numpy(),
        batch_size=int(args.sampling_ratio*len(train_df)),
        num_epochs=args.num_epochs,
        dp_scale=dp_sigma
    )

    # sample synthetic data from posterior predictive distribution
    posterior_samples = sample_multi_posterior_predictive(jax.random.PRNGKey(args.seed + 1),\
            args.num_synthetic, model, (1,), guide, (), posterior_params)
    syn_data = posterior_samples['x']

    # save results
    syn_df = pd.DataFrame(syn_data, columns = train_df.columns)

    # postprocess: if preprocessing involved data mapping, it is mapped back here
    #   so that the synthetic twin looks like the original data
    for feature in features:
        syn_df = feature.postprocess_data(syn_df)

    syn_df.to_csv("{}.csv".format(args.output_path))
    pickle.dump(posterior_params, open("{}.p".format(args.output_path), "wb"))

    # TODO
    # illustrate

if __name__ == "__main__":
        main()

<|MERGE_RESOLUTION|>--- conflicted
+++ resolved
@@ -44,17 +44,6 @@
     # read data
     df = pd.read_csv(args.data_path)
 
-<<<<<<< HEAD
-    # read model file
-    model_handle = open(args.model_path, 'r')
-    model_str = "".join(model_handle.readlines())
-    model_handle.close()
-    features = automodel.parse_model(model_str)
-    feature_names = [feature.name for feature in features]
-
-    # pick features from data according to model file
-    train_df = df[feature_names].dropna()
-=======
     # check whether we parse model from txt or whether we have a numpyro module
     try:
         spec = importlib.util.spec_from_file_location("model_module", args.model_path)
@@ -77,28 +66,21 @@
         model_handle = open(args.model_path, 'r')
         model_str = "".join(model_handle.readlines())
         model_handle.close()
-        feature_dists, feature_str_dict = automodel.parse_model(model_str, return_str_dict=True)
+        features = automodel.parse_model(model_str)
+        feature_names = [feature.name for feature in features]
 
         # pick features from data according to model file
-        train_df = df[list(feature_dists.keys())].dropna()
+        train_df = df[feature_names].dropna()
+
         # TODO normalize?
 
-        # map features to appropriate values
-        feature_maps = {}
-        for name, feature_dist in feature_str_dict.items():
-            if feature_dist in ["Categorical", "Bernoulli"]:
-                feature_maps[name] = {val : iterator for iterator, val in enumerate(onp.unique(train_df[name]))}
-                train_df[name] = train_df[name].map(feature_maps[name])
-
-
-        # shape look-up
-        shapes = {name : (k,) if dist!="Categorical" else (k, len(onp.unique(df[name].dropna()))) \
-                for name, dist in feature_str_dict.items()}
-        feature_dists_and_shapes = automodel.zip_dicts(feature_dists, shapes)
+        # data preprocessing: determines number of categories for Categorical
+        #   distribution and maps categorical values in the data to ints
+        for feature in features:
+            train_df = feature.preprocess_data(train_df)
 
         # build model
-        prior_dists = automodel.create_model_prior_dists(feature_dists_and_shapes)
-        model = automodel.make_model(feature_dists_and_shapes, prior_dists, k)
+        model = automodel.make_model(features, k)
         model_args_map = automodel.model_args_map
 
     # build variational guide for optimization
@@ -106,43 +88,11 @@
 
     # pick features from data according to model file
     num_data = train_df.shape[0]
->>>>>>> 609fa5b5
     print("After removing missing values, the data has {} entries with {} features".format(*train_df.shape))
 
     # compute DP values
     target_delta = 1. / num_data
     num_compositions = int(args.num_epochs / args.sampling_ratio)
-<<<<<<< HEAD
-    L = 20.
-    try:
-        epsilon = fourier_accountant.get_epsilon_R(
-            target_delta, args.dp_sigma, args.sampling_ratio, num_compositions, L=L
-        )
-        print("With the chosen parameters you obtain a privacy epsilon of {:.3f} (for delta {:.2e}).".format(epsilon, target_delta))
-    except ValueError:
-        epsilon = np.inf
-        print("With the chosen parameters the privacy epsilon exceeds {} (for delta {:.2e}).".format(L, target_delta))
-
-    if (epsilon > 2.):
-        print("!!! THIS IS BAD !!!")
-        print("NOTE: As a rule of thumb, epsilon values should not exceed 2!")
-        print("      You should consider increasing the privacy noise (dp_sigma parameter).")
-        response = input("Do you want to proceed DESPITE NOT HAVING ADEQUATE PRIVACY GUARANTEES? (yes, no) ")
-        if response.lower() != "yes":
-            print("Terminating")
-            exit(1)
-        print("Continuing (you have been warned)...")
-
-    # data preprocessing: determines number of categories for Categorical
-    #   distribution and maps categorical values in the data to ints
-    for feature in features:
-        train_df = feature.preprocess_data(train_df)
-
-    # TODO normalize?
-
-    # build model
-    model = automodel.make_model(features, k)
-=======
     dp_sigma, epsilon, _ = approximate_sigma_remove_relation(
         args.epsilon, target_delta, args.sampling_ratio, num_compositions
     )
@@ -152,8 +102,6 @@
         "of {:.3f} (for delta {:.2e}) ".format(dp_sigma, sigma_per_sample, epsilon, target_delta))
 
     # TODO: warn for high noise? but when is it too high? what is a good heuristic?
->>>>>>> 609fa5b5
-
 
     # learn posterior distributions
     posterior_params = train_model(
