import setuptools

with open("README.md", "r") as f:
    long_description = f.read()

# read version number
import importlib
spec = importlib.util.spec_from_file_location("version_module", "twinify/version.py")
version_module = importlib.util.module_from_spec(spec)
spec.loader.exec_module(version_module)

_available_cuda_versions = ['101', '102', '110', '111']

setuptools.setup(
    name='twinify',
    version = version_module.VERSION,
    author="twinify Developers",
    author_email="lukas.m.prediger@aalto.fi",
    description="A software package for privacy-preserving generation of a synthetic twin to a given sensitive data set.",
    long_description=long_description,
    long_description_content_type="text/markdown",
    url="https://github.com/DPBayes/twinify",
    packages=setuptools.find_packages(include=['twinify', 'twinify.*']),
    python_requires='>=3.7',
    install_requires=[
        'pandas',
<<<<<<< HEAD
        'd3p @ git+https://github.com/DPBayes/d3p.git@1.0.0-rc.2#egg=d3p',
        'graphviz',
        'private-pgm @ git+https://github.com/ryan112358/private-pgm.git',
        'arviz',
        'dill'
=======
        'd3p @ git+https://github.com/DPBayes/d3p.git@master#egg=d3p',
>>>>>>> 976fdf9c
    ],
    extras_require = {
        'examples': [
            'xlrd < 2.0',
            'scikit-learn',
        ],
        'dev': [
            'pytest'
        ],
        'compatible-dependencies': "d3p[compatible-dependencies]",
        'tpu': "d3p[tpu]",
        'cpu': "d3p[cpu]",
        'cuda': "d3p[cuda]", # after numpyro v0.8.0 (and some time after jax v0.2.13)
        **{
            f'cuda{version}': [f'd3p[cuda{version}]']
            for version in _available_cuda_versions
        }
    },
    entry_points = {
        'console_scripts': [
            'twinify=twinify.__main__:main',
            'twinify-tools=twinify.tools.__main__:main'
        ],
    },
    classifiers=[
        "Programming Language :: Python :: 3",
        "License :: OSI Approved :: Apache Software License",
        "Operating System :: OS Independent",
        "Development Status :: 3 - Alpha",
        "Intended Audience :: Science/Research"
     ],
)<|MERGE_RESOLUTION|>--- conflicted
+++ resolved
@@ -24,15 +24,11 @@
     python_requires='>=3.7',
     install_requires=[
         'pandas',
-<<<<<<< HEAD
-        'd3p @ git+https://github.com/DPBayes/d3p.git@1.0.0-rc.2#egg=d3p',
+        'd3p @ git+https://github.com/DPBayes/d3p.git@master#egg=d3p',
         'graphviz',
         'private-pgm @ git+https://github.com/ryan112358/private-pgm.git',
         'arviz',
         'dill'
-=======
-        'd3p @ git+https://github.com/DPBayes/d3p.git@master#egg=d3p',
->>>>>>> 976fdf9c
     ],
     extras_require = {
         'examples': [
