--- conflicted
+++ resolved
@@ -23,15 +23,12 @@
     install_requires=[
         'pandas >= 1.3.4, < 2.0',
         'd3p @ git+https://github.com/DPBayes/d3p.git@master#egg=d3p',
-<<<<<<< HEAD
         'tqdm >= 4.62, < 5.0',
         'numpy >= 1.21, < 2.0'
-=======
-        'graphviz',
-        'private-pgm @ git+https://github.com/ryan112358/private-pgm.git',
-        'arviz',
-        'dill'
->>>>>>> d951878a
+        'graphviz >= 0.20.1, < 1.0.0',
+        'private-pgm @ git+https://github.com/ryan112358/private-pgm.git@557c077708d3559212a8f65dff3eccd3fd244abb',
+        'arviz >= 0.12.1, < 1.0.0',
+        'dill >= 0.3.6, < 1.0.0'
     ],
     extras_require = {
         'examples': [
