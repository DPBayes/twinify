import setuptools

with open("README.md", "r") as f:
    long_description = f.read()

# read version number
import importlib
spec = importlib.util.spec_from_file_location("version_module", "twinify/version.py")
version_module = importlib.util.module_from_spec(spec)
spec.loader.exec_module(version_module)

setuptools.setup(
    name='twinify',
<<<<<<< HEAD
    version = version_module.VERSION,
=======
    version='0.1.2',
>>>>>>> 962f9600
    author="twinify Developers",
    author_email="lukas.m.prediger@aalto.fi",
    description="A software package for privacy-preserving generation of a synthetic twin to a given sensitive data set.",
    long_description=long_description,
    long_description_content_type="text/markdown",
    url="https://github.com/DPBayes/twinify",
    packages=setuptools.find_packages(include=['twinify', 'twinify.*']),
    python_requires='>=3.7, <3.9',
    install_requires=[
        'pandas',
        'matplotlib < 3.5',
        'd3p @ git+https://github.com/DPBayes/d3p.git@2391b030b0410b45bfa5a1939a01c8879ce9cd5f#egg=d3p',
    ],
    extras_require = {
        'examples': [
            'xlrd < 2.0',
            'scikit-learn'
        ],
    },
    entry_points = {
        'console_scripts': [
            'twinify=twinify.__main__:main',
            'twinify-tools=twinify.tools.__main__:main'
        ],
    },
    classifiers=[
        "Programming Language :: Python :: 3",
        "License :: OSI Approved :: Apache Software License",
        "Operating System :: OS Independent",
        "Development Status :: 3 - Alpha",
        "Intended Audience :: Science/Research"
     ],
)<|MERGE_RESOLUTION|>--- conflicted
+++ resolved
@@ -11,11 +11,7 @@
 
 setuptools.setup(
     name='twinify',
-<<<<<<< HEAD
     version = version_module.VERSION,
-=======
-    version='0.1.2',
->>>>>>> 962f9600
     author="twinify Developers",
     author_email="lukas.m.prediger@aalto.fi",
     description="A software package for privacy-preserving generation of a synthetic twin to a given sensitive data set.",
