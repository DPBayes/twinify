--- conflicted
+++ resolved
@@ -1,4 +1,3 @@
-<<<<<<< HEAD
 - 1.0.0-dev:
     - made interfaces for custom NumPyro models more expressive:
         - model function may take more than one data argument and produce
@@ -17,9 +16,7 @@
     - twinify main script now stores all arguments received for a run alongside
         the learned model parameters.
 
-=======
 - 0.1.2: Fix: jaxlib version now constrained for working installation (no
 further changes from 0.1.1).
->>>>>>> 962f9600
 - 0.1.1: Fix: Constrained dependency versions to address incompatability issues.
 - 0.1.0: Initial release