--- conflicted
+++ resolved
@@ -27,18 +27,10 @@
 
 Twinify will appear on the Python Package Index soon. Until then, install directly from github via `pip`. For the latest release bundle use
 ```
-<<<<<<< HEAD
-pip install git+https://github.com/DPBayes/twinify.git@v0.1.2
-```
-
-
-or installed from the cloned repository for the current development version:
-=======
 pip install git+https://github.com/DPBayes/twinify.git@stable
 ```
 
 or installed from the cloned repository for the current development version (this might contain breaking changes, however):
->>>>>>> 77fd0321
 
 ```
 git clone https://github.com/DPBayes/twinify
