#!/bin/bash
<<<<<<< HEAD
set -e # stop on error
=======
set -e # stop on errors
>>>>>>> 962f9600

# download data and extracting relevant features
cd data_preprocessing
python download_dataset.py
set +e
#Rscript extract_feature_names.R
if ! Rscript extract_feature_names.R ;
then
    echo "The examples require Rscript version 3.4.4 or comparable."
    exit 1
fi
set -e
cd ../

# creating the model.txt file for Twinify
cd models
python create_model_txt.py
cd ../

# executing several runs of Twinify (different privacy levels and seeds)
cd twinify_scripts
bash run_all.sh
cd ../

# train classifiers on synthetic data and plot results
cd results
bash run_analysis.sh
cd ../<|MERGE_RESOLUTION|>--- conflicted
+++ resolved
@@ -1,9 +1,5 @@
 #!/bin/bash
-<<<<<<< HEAD
-set -e # stop on error
-=======
 set -e # stop on errors
->>>>>>> 962f9600
 
 # download data and extracting relevant features
 cd data_preprocessing
