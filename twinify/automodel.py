from collections import OrderedDict

import jax.numpy as np
import jax
from jax.dtypes import canonicalize_dtype, issubdtype

import numpyro
import numpyro.distributions as dists
from numpyro.primitives import sample, param, deterministic
from numpyro.handlers import seed, trace
from dppp.minibatch import minibatch
from dppp.util import unvectorize_shape_2d

from .mixture_model import MixtureModel
from .na_model import NAModel

import numpy as onp

from typing import Type, Dict, Optional, Union, Tuple, List, Callable
from abc import ABCMeta, abstractmethod

import pandas as pd


constraint_dtype_lookup = {
    dists.constraints._Boolean: 'int',
<<<<<<< HEAD
    #dists.constraints._Boolean: 'bool',
=======
>>>>>>> 413f7a59
    dists.constraints._Real: 'float',
    dists.constraints._GreaterThan: 'float',
    dists.constraints._Interval: 'float',
    dists.constraints._IntegerGreaterThan: 'int',
    dists.constraints._IntegerInterval: 'int',
    dists.constraints._Multinomial: 'int',
}

class Distribution:
    """ Wraps a numpyro distribution and exposes relevant properties for
        automated model building
    """

    def __init__(self, name: str, numpyro_class: Type[dists.Distribution]) -> None:
        self._name = name
        self._numpyro_class = numpyro_class
        self._is_categorical = numpyro_class in categorical_dist_lookup
        assert (not self.is_categorical or self.is_discrete), \
                "A continuos distribution cannot be categorical"

    @staticmethod
    def from_distribution_instance(dist: dists.Distribution) -> 'Distribution':
        dist_class = type(dist)
        assert(issubclass(dist_class, dists.Distribution))

        try:
            name = dist_class.__name__
        except:
            name = ''

        return Distribution(name, dist_class)

    @property
    def name(self) -> str:
        return self._name

    @property
    def numpyro_class(self) -> Type[dists.Distribution]:
        return self._numpyro_class

    @property
    def parameter_transforms(self) -> Dict[str, dists.transforms.Transform]:
        param_transforms = {
            param: dists.transforms.biject_to(constraint)
            for param, constraint in self._numpyro_class.__dict__['arg_constraints'].items()
        }
        return param_transforms

    def instantiate(self, parameters: Optional[Dict[str, np.array]] = None) -> dists.Distribution:

        if parameters is None:
            parameters = self._make_zero_parameters()
        return self._numpyro_class(**parameters)

    def __call__(self, **parameters: Dict[str, np.array]) -> dists.Distribution:
        return self.instantiate(parameters)

    def _make_zero_parameters(self):
        zero_params = {
            param: transform(np.zeros(1))
            for param, transform in self.parameter_transforms.items()
        }
        return zero_params

    @staticmethod
    def get_support_dtype(dist: Union[Type[dists.Distribution], dists.Distribution]) -> str:
        """ Determines the type of a distribution's support

        Parameters:
            dist (dists.Distribution): numpyro Distribution instance
        Returns:
            (str) dtype of the given distribution's support
        """
        support_constraint = type(dists.constraints.real)
        if dist.support is not None:
            if not isinstance(dist.support, dists.constraints.Constraint):
                raise ValueError("Support of distribution of type {} cannot \
                    be derived from non-instantiated class".format(dist))
            support_constraint = type(dist.support)

        try:
            return canonicalize_dtype(constraint_dtype_lookup[support_constraint])
        except KeyError:
            return ValueError("A distribution with support {} is currently \
                not supported".format(support_constraint))

    @property
    def support_dtype(self) -> str:
        if self.has_data_dependent_shape:
            return self.get_support_dtype(self.instantiate())
        else:
            return self.get_support_dtype(self.numpyro_class)

    @property
    def has_data_dependent_shape(self) -> bool:
        try:
            return not isinstance(self.numpyro_class.support, dists.constraints.Constraint)
        except AttributeError:
            return True

    @property
    def is_categorical(self) -> bool:
        return self._is_categorical

    @property
    def is_discrete(self) -> bool:
        # return self.numpyro_class.is_discrete # only available in later numpyro versions
        return (issubdtype(self.support_dtype, np.integer) or
                issubdtype(self.support_dtype, onp.bool))


class ModelFeature:
    """ Represents how a feature in the data is modelled
    """

    def __init__(self, feature_name: str, dist: Distribution) -> None:
        self._name = feature_name
        self._dist = dist
        self._shape = None
        self._value_map = None
        self._missing_values = False

    @staticmethod
    def from_distribution_instance(feature_name: str, dist: dists.Distribution) -> 'ModelFeature':
        meta_dist = Distribution.from_distribution_instance(dist)
        shape = dist.batch_shape
        feature = ModelFeature(feature_name, meta_dist)
        feature.shape = shape
        return feature

    @property
    def name(self) -> str:
        """ Feature name """
        return self._name

    @property
    def distribution(self) -> Distribution:
        """ automodel.Distribution the feature is modelled by """
        return self._dist

    @property
    def shape(self) -> Tuple[int]:
        """ Simple shape of parameters for this feature distribution.

        Does not include mixture dimension.
        """
        if not self.distribution.has_data_dependent_shape:
            return tuple()
        elif self._shape is None:
            raise RuntimeError("The shape of the distribution depends on the data\
                but not data has been preprocessed yet.")
        return self._shape

    @shape.setter
    def shape(self, value: Tuple[int]):
        self._shape = value

    @property
    def has_missing_values(self) -> bool:
        return self._missing_values

    def preprocess_data(self, data: Union[pd.DataFrame, pd.Series]) -> Union[pd.DataFrame, pd.Series]:
        """ Preprocesses data according to the feature distribution.

        If a pd.Series instance is passed in, it will be treated as the feature
        data. If a pd.DataFrame is passed in, this function will only affect
        the column corresponding the feature's name (self.name).

        If the feature follows a Categorical distribution, this will extract
        the number of categories present in the data.

        If the data type is not numeric for any distribution modelling some
        kind of categories (e.g., Categorical, Bernoulli), it will be mapped
        to integer categories.
        """
        column = data
        if isinstance(data, pd.DataFrame):
            column = data[self.name]
        assert(isinstance(column, pd.Series))

        # detect whether there are missing values in the data
        if onp.any(column.isna()):
            self._missing_values = True

        # if the distribution is a categorical, we need to determine the number
        # of categories
        if self.distribution.is_categorical:

            # if shape of the categorical distribution depends on data, we extract the
            #    number of unique feature values in the data
            if self.distribution.has_data_dependent_shape:
                self.shape = (len(column.dropna().unique()), )

            # we map the feature values to integers
            self._value_map = {val: i for i, val in enumerate(column.dropna().unique())}
            column = column.map(self._value_map)

        if isinstance(data, pd.DataFrame):
            data[self.name] = column
        else:
            data = column
        return data

    def postprocess_data(self, data: Union[pd.DataFrame, pd.Series]) -> Union[pd.DataFrame, pd.Series]:
        column = data
        if isinstance(data, pd.DataFrame):
            column = data[self.name]
        assert(isinstance(column, pd.Series))

        if self._value_map is not None:
            inverse_map = {v: k for k, v in self._value_map.items()}
            column = column.map(inverse_map)

        if isinstance(data, pd.DataFrame):
            data[self.name] = column
        else:
            data = column
        return data

    def instantiate(self, **params):
        return self.distribution(**params)

################################# model parsing ################################


categorical_dist_lookup = {
    dists.BernoulliProbs, dists.BernoulliLogits,
    dists.CategoricalProbs, dists.CategoricalLogits,
    dists.MultinomialProbs, dists.MultinomialLogits,
    dists.OrderedLogistic
}

dist_lookup = {
    "normal": Distribution("Normal", dists.Normal),
    #"bernoulli": Distribution("Bernoulli", dists.BernoulliProbs),
    "bernoulli": Distribution("Bernoulli", dists.BernoulliLogits),
    "categorical": Distribution("Categorical", dists.CategoricalProbs),
    "poisson": Distribution("Poisson", dists.Poisson)
}


def make_distribution(token: str) -> Distribution:
    try:
        return dist_lookup[token.lower()]
    except KeyError:
        raise ValueError("{} distributions are currently not supported".format(token))


def parse_model(model_str: str) -> List[ModelFeature]:
    """
    Parameters:
        model_str (str)
    Returns:
        OrderedDict(feature_name -> Distribution)
    """
    features = []
    for line in model_str.splitlines():
        # ignore comments (indicated by #)
        line = line.split('#')[0].strip()
        if len(line) == 0:
            continue

        parts = line.split(':')
        if len(parts) == 2:
            feature_name = parts[0].strip()
            distribution_name = parts[1].strip()

            dist = make_distribution(distribution_name)
            features.append(ModelFeature(feature_name, dist))

        else:
            # todo: something?
            pass
    return features

def extract_features_from_mixture_model(mixture: MixtureModel, feature_names: List[str]) -> List[ModelFeature]:
    features = [ModelFeature.from_distribution_instance(name, dist)
                for name, dist in zip(feature_names, mixture.dists)]
    return features


def parse_model_fn(model: Callable, feature_names: List[str]) -> List[ModelFeature]:
    model_trace = trace(seed(model, rng_seed=0)).get_trace(1)
    assert('x' in model_trace)
    mixture_model = model_trace['x']['fn']
    return extract_features_from_mixture_model(mixture_model, feature_names)


##################### prior lookup ########################

prior_lookup = {
    #dists.Normal: {'loc': (dists.Normal, (0., 1.)), 'scale': (dists.Gamma, (2., 2.))},
    dists.Normal: {'loc': (dists.Normal, (0., 1.)), 'scale': (dists.LogNormal, (0., 2.))},
    #dists.BernoulliProbs: {'probs': (dists.Beta, (1., 1.))},
    dists.BernoulliLogits: {'logits': (dists.Normal, (0., 1.))},
    dists.CategoricalProbs: {'probs': (dists.Dirichlet, (1.,))},
    dists.Poisson: {'rate': (dists.Exponential, (1.,))}
}

def create_feature_prior_dists(feature: ModelFeature, k: int) -> Dict[str, dists.Distribution]:
    shape = (k,) + feature.shape
    prior_dists = {
        parameter: prior_dist(*[np.ones(shape) * prior_param for prior_param in prior_params])
        for parameter, (prior_dist, prior_params) in prior_lookup[feature.distribution.numpyro_class].items()
    }
    return prior_dists

################### typed dist ##########################
class TypedDistribution(dists.Distribution):
    def __init__(self, base_dist, dtype, validate_args=None):
        super(TypedDistribution, self).__init__(base_dist.batch_shape, base_dist.event_shape, validate_args=validate_args)
        self.dtype = dtype
        self.base_dist = base_dist
    def log_prob(self, value):
        log_prob = self.base_dist.log_prob(value.astype(self.dtype))
        return log_prob
    def sample(self, key, sample_shape=()):
        return self.base_dist.sample(key, sample_shape=sample_shape)


################### automatically build mixture model ##########################

def make_model(features: List[ModelFeature], k: int) -> Callable[..., None]:
    """ Given model feature specifications, create a model function for a mixture model

    Parameters:
        features: list of ModelFeature instances, specifying the feature distributions
        k: number of mixture components
    """
    def model(N, num_obs_total=None):
        mixture_dists = []
        dtypes = []
        for feature in features:
            prior_values = {}
            feature_prior_dists = create_feature_prior_dists(feature, k)
            for feature_prior_param, feature_prior_dist in feature_prior_dists.items():
                prior_values[feature_prior_param] = sample(
                    "{}_{}".format(feature.name, feature_prior_param),
                    feature_prior_dist
                )

            dtypes.append(feature.distribution.support_dtype)
            feature_dist = TypedDistribution(feature.instantiate(**prior_values), dtypes[-1])
<<<<<<< HEAD
            if feature._missing_values:
                feature_na_prob = sample("{}_na_prob".format(feature.name), \
                        dists.Beta(2.*np.ones(k), 2.*np.ones(k)))
                feature_dist = NAModel(feature_dist, feature_na_prob)
    
=======
            if feature.has_missing_values:
                feature_na_prob = sample("{}_na_prob".format(feature.name), dists.Beta(2.*np.ones(k), 2.*np.ones(k)))
                feature_dist = NAModel(feature_dist, feature_na_prob)
>>>>>>> 413f7a59
            mixture_dists.append(feature_dist)

        pis = sample('pis', dists.Dirichlet(np.ones(k)))
        #pis = np.ones(k)/k
        #pis_unc = sample('pis', dists.Normal(np.zeros(k), np.ones(k)))
        #pis = jax.nn.softmax(pis_unc)
        with minibatch(N, num_obs_total=num_obs_total):
            mixture_model_dist = MixtureModel(mixture_dists, pis)
<<<<<<< HEAD
            #mixture_model_dist = MixtureModel(mixture_dists, pis_unc)
=======
>>>>>>> 413f7a59
            x = sample('x', mixture_model_dist, sample_shape=(N,))
            return x
    return model

def model_args_map(x, **kwargs):
    N = unvectorize_shape_2d(x)[0]
    return (N,), kwargs, {'x': x}

def guide_args_map(x, **kwargs):
    return (), kwargs, {}<|MERGE_RESOLUTION|>--- conflicted
+++ resolved
@@ -24,10 +24,6 @@
 
 constraint_dtype_lookup = {
     dists.constraints._Boolean: 'int',
-<<<<<<< HEAD
-    #dists.constraints._Boolean: 'bool',
-=======
->>>>>>> 413f7a59
     dists.constraints._Real: 'float',
     dists.constraints._GreaterThan: 'float',
     dists.constraints._Interval: 'float',
@@ -371,29 +367,18 @@
 
             dtypes.append(feature.distribution.support_dtype)
             feature_dist = TypedDistribution(feature.instantiate(**prior_values), dtypes[-1])
-<<<<<<< HEAD
             if feature._missing_values:
-                feature_na_prob = sample("{}_na_prob".format(feature.name), \
-                        dists.Beta(2.*np.ones(k), 2.*np.ones(k)))
+                feature_na_prob = sample(
+                    "{}_na_prob".format(feature.name),
+                    dists.Beta(2.*np.ones(k), 2.*np.ones(k))
+                )
                 feature_dist = NAModel(feature_dist, feature_na_prob)
-    
-=======
-            if feature.has_missing_values:
-                feature_na_prob = sample("{}_na_prob".format(feature.name), dists.Beta(2.*np.ones(k), 2.*np.ones(k)))
-                feature_dist = NAModel(feature_dist, feature_na_prob)
->>>>>>> 413f7a59
+
             mixture_dists.append(feature_dist)
 
         pis = sample('pis', dists.Dirichlet(np.ones(k)))
-        #pis = np.ones(k)/k
-        #pis_unc = sample('pis', dists.Normal(np.zeros(k), np.ones(k)))
-        #pis = jax.nn.softmax(pis_unc)
         with minibatch(N, num_obs_total=num_obs_total):
             mixture_model_dist = MixtureModel(mixture_dists, pis)
-<<<<<<< HEAD
-            #mixture_model_dist = MixtureModel(mixture_dists, pis_unc)
-=======
->>>>>>> 413f7a59
             x = sample('x', mixture_model_dist, sample_shape=(N,))
             return x
     return model
