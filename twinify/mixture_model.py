--- conflicted
+++ resolved
@@ -14,30 +14,12 @@
     }
 
     def __init__(self, dists, pis=1.0, validate_args=None):
-<<<<<<< HEAD
-    #def __init__(self, dists, pis_unc=.0, validate_args=None):
         self.dists = dists
         self._pis = pis
-        #self._pis_unc = pis_unc
-=======
-        self.dists = dists
-        self._pis = pis
->>>>>>> 413f7a59
         super(MixtureModel, self).__init__()
 
     def log_prob(self, value):
         log_pis = np.log(self._pis)
-<<<<<<< HEAD
-        try:
-            log_phis = np.array([dbn.log_prob(value[:, feat_idx, np.newaxis]) for feat_idx, dbn in \
-                    enumerate(self.dists)]).sum(axis=0)
-        except:
-            log_phis = np.array([dbn.log_prob(value[feat_idx, np.newaxis]) for feat_idx, dbn in \
-                    enumerate(self.dists)]).sum(axis=0)
-        temp = log_pis + log_phis
-        #print(self._pis_unc.shape)
-        #temp = (self._pis_unc-logsumexp(self._pis_unc, axis=-1)) + log_phis
-=======
         if value.ndim == 2:
             log_phis = np.array([dbn.log_prob(value[:, feat_idx, np.newaxis]) for feat_idx, dbn in \
                     enumerate(self.dists)]).sum(axis=0)
@@ -50,7 +32,6 @@
             assert(value.ndim == 1)
             assert(log_phis.shape == (len(log_pis),))
             temp = log_pis + log_phis[:len(log_phis)]
->>>>>>> 413f7a59
 
         return logsumexp(temp, axis=-1)
 
