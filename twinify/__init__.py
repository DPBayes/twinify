<<<<<<< HEAD
import twinify.dpvi
=======
import warnings as _warnings
from jax.config import config as _config
_config.update("jax_enable_x64", True)
import jax.numpy as _jnp
if _jnp.array([1.]).dtype != _jnp.float64:
    _warnings.warn(
        "Failed to set floating point precision to 64 bits. You may experience instabilities "
        "with twinify as a result.\n"
        "This can happen when the jax library is already initialized in your scripts before twinify is loaded. "
        "In that case, please enable 64 bit precision by including the following before the first usage of jax:\n"
        "   from jax.config import config\n"
        "   config.update('jax_enable_x64', True).",
        stacklevel=2
    )

from twinify.interface import get_feature, sample_combined
from twinify.na_model import NAModel
from twinify.mixture_model import MixtureModel
>>>>>>> d951878a
from twinify.version import VERSION
__version__ = VERSION<|MERGE_RESOLUTION|>--- conflicted
+++ resolved
@@ -1,6 +1,3 @@
-<<<<<<< HEAD
-import twinify.dpvi
-=======
 import warnings as _warnings
 from jax.config import config as _config
 _config.update("jax_enable_x64", True)
@@ -16,9 +13,6 @@
         stacklevel=2
     )
 
-from twinify.interface import get_feature, sample_combined
-from twinify.na_model import NAModel
-from twinify.mixture_model import MixtureModel
->>>>>>> d951878a
+import twinify.dpvi
 from twinify.version import VERSION
 __version__ = VERSION